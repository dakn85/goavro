// Copyright [2019] LinkedIn Corp. Licensed under the Apache License, Version
// 2.0 (the "License"); you may not use this file except in compliance with the
// License.  You may obtain a copy of the License at
// http://www.apache.org/licenses/LICENSE-2.0
//
// Unless required by applicable law or agreed to in writing, software
// distributed under the License is distributed on an "AS IS" BASIS, WITHOUT
// WARRANTIES OR CONDITIONS OF ANY KIND, either express or implied.

package goavro

import (
	"bytes"
	"encoding/binary"
	"encoding/json"
	"fmt"
	"math"
	"strconv"
)

var (
	// MaxBlockCount is the maximum number of data items allowed in a single
	// block that will be decoded from a binary stream, whether when reading
	// blocks to decode an array or a map, or when reading blocks from an OCF
	// stream. This check is to ensure decoding binary data will not cause the
	// library to over allocate RAM, potentially creating a denial of service on
	// the system.
	//
	// If a particular application needs to decode binary Avro data that
	// potentially has more data items in a single block, then this variable may
	// be modified at your discretion.
	MaxBlockCount = int64(math.MaxInt32)

	// MaxBlockSize is the maximum number of bytes that will be allocated for a
	// single block of data items when decoding from a binary stream. This check
	// is to ensure decoding binary data will not cause the library to over
	// allocate RAM, potentially creating a denial of service on the system.
	//
	// If a particular application needs to decode binary Avro data that
	// potentially has more bytes in a single block, then this variable may be
	// modified at your discretion.
	MaxBlockSize = int64(math.MaxInt32)
)

// Codec supports decoding binary and text Avro data to Go native data types,
// and conversely encoding Go native data types to binary or text Avro data. A
// Codec is created as a stateless structure that can be safely used in multiple
// go routines simultaneously.
type Codec struct {
	soeHeader       []byte // single-object-encoding header
	schemaOriginal  string
	schemaCanonical string
	typeName        *name

	nativeFromTextual func([]byte) (interface{}, []byte, error)
	binaryFromNative  func([]byte, interface{}) ([]byte, error)
	nativeFromBinary  func([]byte) (interface{}, []byte, error)
	textualFromNative func([]byte, interface{}) ([]byte, error)

	Rabin uint64
}

// NewCodec returns a Codec used to translate between a byte slice of either
// binary or textual Avro data and native Go data.
//
// Creating a `Codec` is fast, but ought to be performed exactly once per Avro
// schema to process. Once a `Codec` is created, it may be used multiple times
// to convert data between native form and binary Avro representation, or
// between native form and textual Avro representation.
//
// A particular `Codec` can work with only one Avro schema. However,
// there is no practical limit to how many `Codec`s may be created and
// used in a program. Internally a `Codec` is merely a named tuple of
// four function pointers, and maintains no runtime state that is mutated
// after instantiation. In other words, `Codec`s may be safely used by
// many go routines simultaneously, as your program requires.
//
//     codec, err := goavro.NewCodec(`
//         {
//           "type": "record",
//           "name": "LongList",
//           "fields" : [
//             {"name": "next", "type": ["null", "LongList"], "default": null}
//           ]
//         }`)
//     if err != nil {
//             fmt.Println(err)
//     }
func NewCodec(schemaSpecification string) (*Codec, error) {
	var schema interface{}

	if err := json.Unmarshal([]byte(schemaSpecification), &schema); err != nil {
		return nil, fmt.Errorf("cannot unmarshal schema JSON: %s", err)
	}

	// bootstrap a symbol table with primitive type codecs for the new codec
	st := newSymbolTable()

	c, err := buildCodec(st, nullNamespace, schema)
<<<<<<< HEAD
	if err == nil {
		c.schemaOriginal = schemaSpecification
		c.schemaCanonical, err = parsingCanonicalForm(schema, "", make(map[string]string))
		if err != nil {
			// Should not get here because schema is already validated above.
			return nil, err
		}
=======
	if err != nil {
		return nil, err
>>>>>>> 1f5db21e
	}
	c.schemaCanonical, err = parsingCanonicalForm(schema)
	if err != nil {
		return nil, err // should not get here because schema was validated above
	}

	c.Rabin = rabin([]byte(c.schemaCanonical))
	c.soeHeader = []byte{0xC3, 0x01, 0, 0, 0, 0, 0, 0, 0, 0}
	binary.LittleEndian.PutUint64(c.soeHeader[2:], c.Rabin)

	c.schemaOriginal = schemaSpecification
	return c, nil
}

func newSymbolTable() map[string]*Codec {
	return map[string]*Codec{
		"boolean": {
			typeName:          &name{"boolean", nullNamespace},
			schemaOriginal:    "boolean",
			schemaCanonical:   "boolean",
			binaryFromNative:  booleanBinaryFromNative,
			nativeFromBinary:  booleanNativeFromBinary,
			nativeFromTextual: booleanNativeFromTextual,
			textualFromNative: booleanTextualFromNative,
		},
		"bytes": {
			typeName:          &name{"bytes", nullNamespace},
			schemaOriginal:    "bytes",
			schemaCanonical:   "bytes",
			binaryFromNative:  bytesBinaryFromNative,
			nativeFromBinary:  bytesNativeFromBinary,
			nativeFromTextual: bytesNativeFromTextual,
			textualFromNative: bytesTextualFromNative,
		},
		"double": {
			typeName:          &name{"double", nullNamespace},
			schemaOriginal:    "double",
			schemaCanonical:   "double",
			binaryFromNative:  doubleBinaryFromNative,
			nativeFromBinary:  doubleNativeFromBinary,
			nativeFromTextual: doubleNativeFromTextual,
			textualFromNative: doubleTextualFromNative,
		},
		"float": {
			typeName:          &name{"float", nullNamespace},
			schemaOriginal:    "float",
			schemaCanonical:   "float",
			binaryFromNative:  floatBinaryFromNative,
			nativeFromBinary:  floatNativeFromBinary,
			nativeFromTextual: floatNativeFromTextual,
			textualFromNative: floatTextualFromNative,
		},
		"int": {
			typeName:          &name{"int", nullNamespace},
			schemaOriginal:    "int",
			schemaCanonical:   "int",
			binaryFromNative:  intBinaryFromNative,
			nativeFromBinary:  intNativeFromBinary,
			nativeFromTextual: intNativeFromTextual,
			textualFromNative: intTextualFromNative,
		},
		"long": {
			typeName:          &name{"long", nullNamespace},
			schemaOriginal:    "long",
			schemaCanonical:   "long",
			binaryFromNative:  longBinaryFromNative,
			nativeFromBinary:  longNativeFromBinary,
			nativeFromTextual: longNativeFromTextual,
			textualFromNative: longTextualFromNative,
		},
		"null": {
			typeName:          &name{"null", nullNamespace},
			schemaOriginal:    "null",
			schemaCanonical:   "null",
			binaryFromNative:  nullBinaryFromNative,
			nativeFromBinary:  nullNativeFromBinary,
			nativeFromTextual: nullNativeFromTextual,
			textualFromNative: nullTextualFromNative,
		},
		"string": {
			typeName:          &name{"string", nullNamespace},
			schemaOriginal:    "string",
			schemaCanonical:   "string",
			binaryFromNative:  stringBinaryFromNative,
			nativeFromBinary:  stringNativeFromBinary,
			nativeFromTextual: stringNativeFromTextual,
			textualFromNative: stringTextualFromNative,
		},
		// Start of compiled logical types using format typeName.logicalType where there is
		// no dependence on schema.
		"long.timestamp-millis": {
			typeName:          &name{"long.timestamp-millis", nullNamespace},
			schemaOriginal:    "long",
			schemaCanonical:   "long",
			nativeFromTextual: nativeFromTimeStampMillis(longNativeFromTextual),
			binaryFromNative:  timeStampMillisFromNative(longBinaryFromNative),
			nativeFromBinary:  nativeFromTimeStampMillis(longNativeFromBinary),
			textualFromNative: timeStampMillisFromNative(longTextualFromNative),
		},
		"long.timestamp-micros": {
			typeName:          &name{"long.timestamp-micros", nullNamespace},
			schemaOriginal:    "long",
			schemaCanonical:   "long",
			nativeFromTextual: nativeFromTimeStampMicros(longNativeFromTextual),
			binaryFromNative:  timeStampMicrosFromNative(longBinaryFromNative),
			nativeFromBinary:  nativeFromTimeStampMicros(longNativeFromBinary),
			textualFromNative: timeStampMicrosFromNative(longTextualFromNative),
		},
		"int.time-millis": {
			typeName:          &name{"int.time-millis", nullNamespace},
			schemaOriginal:    "int",
			schemaCanonical:   "int",
			nativeFromTextual: nativeFromTimeMillis(intNativeFromTextual),
			binaryFromNative:  timeMillisFromNative(intBinaryFromNative),
			nativeFromBinary:  nativeFromTimeMillis(intNativeFromBinary),
			textualFromNative: timeMillisFromNative(intTextualFromNative),
		},
		"long.time-micros": {
			typeName:          &name{"long.time-micros", nullNamespace},
			schemaOriginal:    "long",
			schemaCanonical:   "long",
			nativeFromTextual: nativeFromTimeMicros(longNativeFromTextual),
			binaryFromNative:  timeMicrosFromNative(longBinaryFromNative),
			nativeFromBinary:  nativeFromTimeMicros(longNativeFromBinary),
			textualFromNative: timeMicrosFromNative(longTextualFromNative),
		},
		"int.date": {
			typeName:          &name{"int.date", nullNamespace},
			schemaOriginal:    "int",
			schemaCanonical:   "int",
			nativeFromTextual: nativeFromDate(intNativeFromTextual),
			binaryFromNative:  dateFromNative(intBinaryFromNative),
			nativeFromBinary:  nativeFromDate(intNativeFromBinary),
			textualFromNative: dateFromNative(intTextualFromNative),
		},
	}
}

// BinaryFromNative appends the binary encoded byte slice representation of the
// provided native datum value to the provided byte slice in accordance with the
// Avro schema supplied when creating the Codec.  It is supplied a byte slice to
// which to append the binary encoded data along with the actual data to encode.
// On success, it returns a new byte slice with the encoded bytes appended, and
// a nil error value.  On error, it returns the original byte slice, and the
// error message.
//
//     func ExampleBinaryFromNative() {
//         codec, err := goavro.NewCodec(`
//             {
//               "type": "record",
//               "name": "LongList",
//               "fields" : [
//                 {"name": "next", "type": ["null", "LongList"], "default": null}
//               ]
//             }`)
//         if err != nil {
//             fmt.Println(err)
//         }
//
//         // Convert native Go form to binary Avro data
//         binary, err := codec.BinaryFromNative(nil, map[string]interface{}{
//             "next": map[string]interface{}{
//                 "LongList": map[string]interface{}{
//                     "next": map[string]interface{}{
//                         "LongList": map[string]interface{}{
//                         // NOTE: May omit fields when using default value
//                         },
//                     },
//                 },
//             },
//         })
//         if err != nil {
//             fmt.Println(err)
//         }
//
//         fmt.Printf("%#v", binary)
//         // Output: []byte{0x2, 0x2, 0x0}
//     }
func (c *Codec) BinaryFromNative(buf []byte, datum interface{}) ([]byte, error) {
	newBuf, err := c.binaryFromNative(buf, datum)
	if err != nil {
		return buf, err // if error, return original byte slice
	}
	return newBuf, nil
}

// NativeFromBinary returns a native datum value from the binary encoded byte
// slice in accordance with the Avro schema supplied when creating the Codec. On
// success, it returns the decoded datum, a byte slice containing the remaining
// undecoded bytes, and a nil error value. On error, it returns nil for
// the datum value, the original byte slice, and the error message.
//
//     func ExampleNativeFromBinary() {
//         codec, err := goavro.NewCodec(`
//             {
//               "type": "record",
//               "name": "LongList",
//               "fields" : [
//                 {"name": "next", "type": ["null", "LongList"], "default": null}
//               ]
//             }`)
//         if err != nil {
//             fmt.Println(err)
//         }
//
//         // Convert native Go form to binary Avro data
//         binary := []byte{0x2, 0x2, 0x0}
//
//         native, _, err := codec.NativeFromBinary(binary)
//         if err != nil {
//             fmt.Println(err)
//         }
//
//         fmt.Printf("%v", native)
//         // Output: map[next:map[LongList:map[next:map[LongList:map[next:<nil>]]]]]
//     }
func (c *Codec) NativeFromBinary(buf []byte) (interface{}, []byte, error) {
	value, newBuf, err := c.nativeFromBinary(buf)
	if err != nil {
		return nil, buf, err // if error, return original byte slice
	}
	return value, newBuf, nil
}

// NativeFromSingle converts Avro data from Single-Object-Encoded format from
// the provided byte slice to Go native data types in accordance with the Avro
// schema supplied when creating the Codec.  On success, it returns the decoded
// datum, along with a new byte slice with the decoded bytes consumed, and a nil
// error value.  On error, it returns nil for the datum value, the original byte
// slice, and the error message.
//
//     func decode(codec *goavro.Codec, buf []byte) error {
//         datum, _, err := codec.NativeFromSingle(buf)
//         if err != nil {
//             return err
//         }
//         _, err = fmt.Println(datum)
//         return err
//     }
func (c *Codec) NativeFromSingle(buf []byte) (interface{}, []byte, error) {
	fingerprint, newBuf, err := FingerprintFromSOE(buf)
	if err != nil {
		return nil, buf, err
	}
	if !bytes.Equal(buf[:len(c.soeHeader)], c.soeHeader) {
		return nil, buf, ErrWrongCodec(fingerprint)
	}
	value, newBuf, err := c.nativeFromBinary(newBuf)
	if err != nil {
		return nil, buf, err // if error, return original byte slice
	}
	return value, newBuf, nil
}

// NativeFromTextual converts Avro data in JSON text format from the provided byte
// slice to Go native data types in accordance with the Avro schema supplied
// when creating the Codec. On success, it returns the decoded datum, along with
// a new byte slice with the decoded bytes consumed, and a nil error value. On
// error, it returns nil for the datum value, the original byte slice, and the
// error message.
//
//     func ExampleNativeFromTextual() {
//         codec, err := goavro.NewCodec(`
//             {
//               "type": "record",
//               "name": "LongList",
//               "fields" : [
//                 {"name": "next", "type": ["null", "LongList"], "default": null}
//               ]
//             }`)
//         if err != nil {
//             fmt.Println(err)
//         }
//
//         // Convert native Go form to text Avro data
//         text := []byte(`{"next":{"LongList":{"next":{"LongList":{"next":null}}}}}`)
//
//         native, _, err := codec.NativeFromTextual(text)
//         if err != nil {
//             fmt.Println(err)
//         }
//
//         fmt.Printf("%v", native)
//         // Output: map[next:map[LongList:map[next:map[LongList:map[next:<nil>]]]]]
//     }
func (c *Codec) NativeFromTextual(buf []byte) (interface{}, []byte, error) {
	value, newBuf, err := c.nativeFromTextual(buf)
	if err != nil {
		return nil, buf, err // if error, return original byte slice
	}
	return value, newBuf, nil
}

// SingleFromNative appends the single-object-encoding byte slice representation
// of the provided native datum value to the provided byte slice in accordance
// with the Avro schema supplied when creating the Codec.  It is supplied a byte
// slice to which to append the header and binary encoded data, along with the
// actual data to encode.  On success, it returns a new byte slice with the
// encoded bytes appended, and a nil error value.  On error, it returns the
// original byte slice, and the error message.
//
//     func ExampleSingleItemEncoding() {
//         codec, err := goavro.NewCodec(`"int"`)
//         if err != nil {
//             fmt.Fprintf(os.Stderr, "%s\n", err)
//             return
//         }
//
//         buf, err := codec.SingleFromNative(nil, 3)
//         if err != nil {
//             fmt.Fprintf(os.Stderr, "%s\n", err)
//             return
//         }
//
//         fmt.Println(buf)
//         // Output: [195 1 143 92 57 63 26 213 117 114 6]
//     }
func (c *Codec) SingleFromNative(buf []byte, datum interface{}) ([]byte, error) {
	newBuf, err := c.binaryFromNative(append(buf, c.soeHeader...), datum)
	if err != nil {
		return buf, err
	}
	return newBuf, nil
}

// TextualFromNative converts Go native data types to Avro data in JSON text format in
// accordance with the Avro schema supplied when creating the Codec. It is
// supplied a byte slice to which to append the encoded data and the actual data
// to encode. On success, it returns a new byte slice with the encoded bytes
// appended, and a nil error value. On error, it returns the original byte
// slice, and the error message.
//
//     func ExampleTextualFromNative() {
//         codec, err := goavro.NewCodec(`
//             {
//               "type": "record",
//               "name": "LongList",
//               "fields" : [
//                 {"name": "next", "type": ["null", "LongList"], "default": null}
//               ]
//             }`)
//         if err != nil {
//             fmt.Println(err)
//         }
//
//         // Convert native Go form to text Avro data
//         text, err := codec.TextualFromNative(nil, map[string]interface{}{
//             "next": map[string]interface{}{
//                 "LongList": map[string]interface{}{
//                     "next": map[string]interface{}{
//                         "LongList": map[string]interface{}{
//                         // NOTE: May omit fields when using default value
//                         },
//                     },
//                 },
//             },
//         })
//         if err != nil {
//             fmt.Println(err)
//         }
//
//         fmt.Printf("%s", text)
//         // Output: {"next":{"LongList":{"next":{"LongList":{"next":null}}}}}
//     }
func (c *Codec) TextualFromNative(buf []byte, datum interface{}) ([]byte, error) {
	newBuf, err := c.textualFromNative(buf, datum)
	if err != nil {
		return buf, err // if error, return original byte slice
	}
	return newBuf, nil
}

// Schema returns the original schema used to create the Codec.
func (c *Codec) Schema() string {
	return c.schemaOriginal
}

// CanonicalSchema returns the Parsing Canonical Form of the schema according to
// the Avro specification.
func (c *Codec) CanonicalSchema() string {
	return c.schemaCanonical
}

// SchemaCRC64Avro returns a signed 64-bit integer Rabin fingerprint for the
// canonical schema.  This method returns the signed 64-bit cast of the unsigned
// 64-bit schema Rabin fingerprint.
//
// DEPRECATED: This method has been replaced by the Rabin structure Codec field
// and is provided for backward compatibility only.
func (c *Codec) SchemaCRC64Avro() int64 {
	return int64(c.Rabin)
}

// convert a schema data structure to a codec, prefixing with specified
// namespace
func buildCodec(st map[string]*Codec, enclosingNamespace string, schema interface{}) (*Codec, error) {
	switch schemaType := schema.(type) {
	case map[string]interface{}:
		return buildCodecForTypeDescribedByMap(st, enclosingNamespace, schemaType)
	case string:
		return buildCodecForTypeDescribedByString(st, enclosingNamespace, schemaType, nil)
	case []interface{}:
		return buildCodecForTypeDescribedBySlice(st, enclosingNamespace, schemaType)
	default:
		return nil, fmt.Errorf("unknown schema type: %T", schema)
	}
}

// Reach into the map, grabbing its "type". Use that to create the codec.
func buildCodecForTypeDescribedByMap(st map[string]*Codec, enclosingNamespace string, schemaMap map[string]interface{}) (*Codec, error) {
	t, ok := schemaMap["type"]
	if !ok {
		return nil, fmt.Errorf("missing type: %v", schemaMap)
	}
	switch v := t.(type) {
	case string:
		// Already defined types may be abbreviated with its string name.
		// EXAMPLE: "type":"array"
		// EXAMPLE: "type":"enum"
		// EXAMPLE: "type":"fixed"
		// EXAMPLE: "type":"int"
		// EXAMPLE: "type":"record"
		// EXAMPLE: "type":"somePreviouslyDefinedCustomTypeString"
		return buildCodecForTypeDescribedByString(st, enclosingNamespace, v, schemaMap)
	case map[string]interface{}:
		return buildCodecForTypeDescribedByMap(st, enclosingNamespace, v)
	case []interface{}:
		return buildCodecForTypeDescribedBySlice(st, enclosingNamespace, v)
	default:
		return nil, fmt.Errorf("type ought to be either string, map[string]interface{}, or []interface{}; received: %T", t)
	}
}

func buildCodecForTypeDescribedByString(st map[string]*Codec, enclosingNamespace string, typeName string, schemaMap map[string]interface{}) (*Codec, error) {
	isLogicalType := false
	searchType := typeName
	// logicalType will be non-nil for those fields without a logicalType property set
	if lt := schemaMap["logicalType"]; lt != nil {
		isLogicalType = true
		searchType = fmt.Sprintf("%s.%s", typeName, lt)
	}
	// NOTE: When codec already exists, return it. This includes both primitive and
	// logicalType codecs added in NewCodec, and user-defined types, added while
	// building the codec.
	if cd, ok := st[searchType]; ok {
		return cd, nil
	}

	// Avro specification allows abbreviation of type name inside a namespace.
	if enclosingNamespace != "" {
		if cd, ok := st[enclosingNamespace+"."+typeName]; ok {
			return cd, nil
		}
	}

	// There are only a small handful of complex Avro data types.
	switch searchType {
	case "array":
		return makeArrayCodec(st, enclosingNamespace, schemaMap)
	case "enum":
		return makeEnumCodec(st, enclosingNamespace, schemaMap)
	case "fixed":
		return makeFixedCodec(st, enclosingNamespace, schemaMap)
	case "map":
		return makeMapCodec(st, enclosingNamespace, schemaMap)
	case "record":
		return makeRecordCodec(st, enclosingNamespace, schemaMap)
	case "bytes.decimal":
		return makeDecimalBytesCodec(st, enclosingNamespace, schemaMap)
	case "fixed.decimal":
		return makeDecimalFixedCodec(st, enclosingNamespace, schemaMap)
	default:
		if isLogicalType {
			delete(schemaMap, "logicalType")
			return buildCodecForTypeDescribedByString(st, enclosingNamespace, typeName, schemaMap)
		}
		return nil, fmt.Errorf("unknown type name: %q", searchType)
	}
}

// notion of enclosing namespace changes when record, enum, or fixed create a
// new namespace, for child objects.
func registerNewCodec(st map[string]*Codec, schemaMap map[string]interface{}, enclosingNamespace string) (*Codec, error) {
	n, err := newNameFromSchemaMap(enclosingNamespace, schemaMap)
	if err != nil {
		return nil, err
	}
	c := &Codec{typeName: n}
	st[n.fullName] = c
	return c, nil
}

// ErrWrongCodec is returned when an attempt is made to decode a single-object
// encoded value using the wrong codec.
type ErrWrongCodec uint64

func (e ErrWrongCodec) Error() string { return "wrong codec: " + strconv.FormatUint(uint64(e), 10) }

// ErrNotSingleObjectEncoded is returned when an attempt is made to decode a
// single-object encoded value from a buffer that does not have the correct
// magic prefix.
type ErrNotSingleObjectEncoded string

func (e ErrNotSingleObjectEncoded) Error() string {
	return "cannot decode buffer as single-object encoding: " + string(e)
}<|MERGE_RESOLUTION|>--- conflicted
+++ resolved
@@ -97,20 +97,10 @@
 	st := newSymbolTable()
 
 	c, err := buildCodec(st, nullNamespace, schema)
-<<<<<<< HEAD
-	if err == nil {
-		c.schemaOriginal = schemaSpecification
-		c.schemaCanonical, err = parsingCanonicalForm(schema, "", make(map[string]string))
-		if err != nil {
-			// Should not get here because schema is already validated above.
-			return nil, err
-		}
-=======
 	if err != nil {
 		return nil, err
->>>>>>> 1f5db21e
-	}
-	c.schemaCanonical, err = parsingCanonicalForm(schema)
+	}
+	c.schemaCanonical, err = parsingCanonicalForm(schema, "", make(map[string]string))
 	if err != nil {
 		return nil, err // should not get here because schema was validated above
 	}
